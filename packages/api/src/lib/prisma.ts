import { PrismaClient } from '@prisma/client';

import { env } from '../config/env.js';
import logger from '../utils/logger.js';

// Global variable to store Prisma client instance for development hot reload
declare global {
  // eslint-disable-next-line no-var
  var __prisma: PrismaClient | undefined;
}

// Create Prisma client instance with enhanced error handling
let prisma: PrismaClient;
let connectionPromise: Promise<void> | null = null;

function createPrismaClient(): PrismaClient {
  const client = new PrismaClient({
    datasourceUrl: env.database.url,
<<<<<<< HEAD
    log: env.isProduction
=======
    log: env.isProduction 
>>>>>>> e46ae1cd
      ? [
          { emit: 'event', level: 'error' },
          { emit: 'event', level: 'warn' },
        ]
<<<<<<< HEAD
      : env.isTest
        ? []
=======
      : env.isTest 
        ? [] 
>>>>>>> e46ae1cd
        : ['error', 'warn'],
    errorFormat: 'minimal',
  });

  return client;
}

if (env.isProduction) {
  // In production, create a new instance
  prisma = createPrismaClient();
} else {
  // In development/test, reuse the instance to avoid connection limits
  if (!global.__prisma) {
    global.__prisma = createPrismaClient();
  }
  prisma = global.__prisma;
}

// Initialize connection with retry logic
async function initializePrismaConnection(retries = 3): Promise<void> {
  for (let attempt = 1; attempt <= retries; attempt++) {
    try {
      await prisma.$connect();
      logger.info(`Database connection established successfully (attempt ${attempt})`);
      return;
    } catch (error) {
      logger.warn(`Database connection attempt ${attempt}/${retries} failed:`, { error });
      if (attempt === retries) {
<<<<<<< HEAD
        logger.error(
          'All database connection attempts failed. Server will continue without database operations.'
        );
=======
        logger.error('All database connection attempts failed. Server will continue without database operations.');
>>>>>>> e46ae1cd
        return;
      }
      // Wait before retrying with exponential backoff
      await new Promise(resolve => setTimeout(resolve, 1000 * Math.pow(2, attempt - 1)));
    }
  }
}

// Start connection attempt but don't block initialization
<<<<<<< HEAD
void initializePrismaConnection().catch(error => {
=======
connectionPromise = initializePrismaConnection().catch(error => {
>>>>>>> e46ae1cd
  logger.error('Failed to establish database connection during startup:', { error });
});

// Setup event listeners for logging (only in non-test environments)
// Temporarily disabled due to TypeScript type issues - will be fixed in future task
// if (!env.isTest) {
//   prisma.$on('query', (e: any) => {
//     logger.debug('Prisma Query', {
//       query: e.query,
//       params: e.params,
//       duration: `${e.duration}ms`,
//       target: e.target,
//     });
//   });
// }

// Graceful shutdown
process.on('beforeExit', async () => {
  logger.info('Disconnecting from database...');
  await prisma.$disconnect();
});

export default prisma;<|MERGE_RESOLUTION|>--- conflicted
+++ resolved
@@ -16,22 +16,30 @@
 function createPrismaClient(): PrismaClient {
   const client = new PrismaClient({
     datasourceUrl: env.database.url,
-<<<<<<< HEAD
-    log: env.isProduction
-=======
     log: env.isProduction 
->>>>>>> e46ae1cd
       ? [
           { emit: 'event', level: 'error' },
           { emit: 'event', level: 'warn' },
         ]
-<<<<<<< HEAD
+      : env.isTest 
+        ? [] 
+        : ['error', 'warn'],
+    errorFormat: 'minimal',
+  });
+
+  return client;
+}
+
+function createPrismaClient(): PrismaClient {
+  const client = new PrismaClient({
+    datasourceUrl: env.database.url,
+    log: env.isProduction
+      ? [
+          { emit: 'event', level: 'error' },
+          { emit: 'event', level: 'warn' },
+        ]
       : env.isTest
         ? []
-=======
-      : env.isTest 
-        ? [] 
->>>>>>> e46ae1cd
         : ['error', 'warn'],
     errorFormat: 'minimal',
   });
@@ -60,13 +68,9 @@
     } catch (error) {
       logger.warn(`Database connection attempt ${attempt}/${retries} failed:`, { error });
       if (attempt === retries) {
-<<<<<<< HEAD
         logger.error(
           'All database connection attempts failed. Server will continue without database operations.'
         );
-=======
-        logger.error('All database connection attempts failed. Server will continue without database operations.');
->>>>>>> e46ae1cd
         return;
       }
       // Wait before retrying with exponential backoff
@@ -76,11 +80,7 @@
 }
 
 // Start connection attempt but don't block initialization
-<<<<<<< HEAD
 void initializePrismaConnection().catch(error => {
-=======
-connectionPromise = initializePrismaConnection().catch(error => {
->>>>>>> e46ae1cd
   logger.error('Failed to establish database connection during startup:', { error });
 });
 
