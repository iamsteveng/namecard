--- conflicted
+++ resolved
@@ -1,21 +1,3 @@
-<<<<<<< HEAD
-Here’s a concise plan to run the existing web smoke suite against the hosted site:
-
-- [x] Task 1 — **Action:** Confirm the target URLs respond before testing using `curl -I https://<web-host>` and `curl -I https://<api-host>/health`.
-- [x] Task 1 — **Verification:** Both commands return success (2xx) responses, showing the remote stack is reachable.
-- [x] Task 2 — **Action:** Export the remote endpoints so the runner skips local autostart by setting `WEB_BASE_URL`, `WEB_E2E_API_BASE_URL`, `WEB_E2E_SKIP_AUTOSTART=true`, and `WEB_E2E_SKIP_AUTOSTART_API_SANDBOX=true`.
-- [x] Task 2 — **Verification:** Environment variables are present when running `printenv` (or equivalent) and local services do not start during the run.
-- [x] Task 3 — **Action:** Decide on authentication: either allow a fresh registration or set `E2E_EMAIL`/`E2E_PASSWORD` (optionally `WEB_E2E_AUTH_MODE=bootstrap`) for a pre-provisioned account.
-- [x] Task 3 — **Verification:** The chosen credentials are valid—either the new account registers successfully or the provided account logs in without errors.
-- [x] Task 4 — **Action:** Execute the smoke suite from the repo root with `pnpm run test:e2e:web`.
-- [x] Task 4 — **Verification:** The command completes without failures and the console output shows each smoke step succeeded.
-- [x] Task 5 — **Action:** Review the generated screenshots in `tests/web-e2e/artifacts` to confirm the UI behaved as expected throughout the journey.
-- [x] Task 5 — **Verification:** Artifacts reflect the expected pages (registration/login/dashboard/scan/cards) and showcase the hosted environment state.
-- [x] Task 6 — **Action:** Re-enable hosted quick-search validation by routing the frontend to the deployed API and updating the smoke helper to cope with staging latency.
-- [x] Task 6 — **Verification:** `pnpm run test:e2e:web` succeeds against `https://d11ofb8v2c3wun.cloudfront.net` with `WEB_E2E_AUTH_MODE=bootstrap`.
-- [x] Task 7 — **Action:** Wire a GitHub Action job that seeds staging data and runs the hosted smoke suite immediately after the `promote` job finishes.
-- [ ] Task 7 — **Verification:** Workflow uploads the latest `tests/web-e2e/artifacts` screenshots as build artefacts and fails the deployment if the online smoke test fails.
-=======
 # Frontend Integration & E2E Roadmap
 
 ## Objectives
@@ -80,6 +62,7 @@
   - [x] Action: Land a dedicated “CI restore” commit that replays the full local pipeline before merging feature work.
   - [x] Verify: A fresh `pnpm run ci:quality` succeeds locally and the subsequent GitHub run is green.
   - Signed off: gpt-5-codex (2025-10-24)
+
 ### 5. Operational Follow-Ups (Planned)
 - [x] Task 5.1 — Capture artifacts in CI
   - [x] Action: Archive Puppeteer screenshots and console logs as build artifacts via the `web_e2e_smoke` job.
@@ -89,9 +72,31 @@
   - [ ] Action: Add a pre-test hook that pings `/health` endpoints and aborts early on failure.
   - [ ] Verify: Failing health checks stop the web suite before browser launch.
 
+### 6. Hosted Smoke Automation (In Progress)
+- [x] Task 6.1 — Pre-flight endpoint check
+  - [x] Action: `curl -I https://d11ofb8v2c3wun.cloudfront.net` and `curl https://frepw21wc8.execute-api.ap-southeast-1.amazonaws.com/staging/v1/auth/health` before hosted runs.
+  - [x] Verify: CloudFront responds `200` and the API health endpoint returns `200`, confirming the remote stack is reachable (HEAD requests to `/health` are disallowed, as expected).
+- [x] Task 6.2 — Configure remote environment toggles
+  - [x] Action: Export `WEB_BASE_URL`, `WEB_E2E_API_BASE_URL`, `WEB_E2E_SKIP_AUTOSTART=true`, and `WEB_E2E_SKIP_AUTOSTART_API_SANDBOX=true` to prevent local service autostart.
+  - [x] Verify: `printenv`/runtime logs reflect the hosted values and no local bootstrap processes spawn during the run.
+- [x] Task 6.3 — Hosted authentication strategy
+  - [x] Action: Provide `E2E_EMAIL`, `E2E_PASSWORD`, and set `WEB_E2E_AUTH_MODE=bootstrap` (with optional `E2E_NAME`) to reuse the staged account.
+  - [x] Verify: `pnpm run e2e:seed:online` registers/logs in successfully and writes the shared seed state for the hosted suite.
+- [x] Task 6.4 — Execute hosted smoke suite
+  - [x] Action: Run `pnpm run test:e2e:web` with the hosted environment variables.
+  - [x] Verify: Command exits successfully, console output logs hosted navigation/search assertions, and quick-search validations pass.
+- [x] Task 6.5 — Review hosted artifacts
+  - [x] Action: Inspect `tests/web-e2e/artifacts` after the run.
+  - [x] Verify: Screens capture registration/login/dashboard/scan/cards/search states from the deployed web.
+- [x] Task 6.6 — Restore quick-search coverage
+  - [x] Action: Update the CloudFront routing (`api/*`, `v1/*`) and harden `smoke.ts` polling/logging for hosted latency.
+  - [x] Verify: Hosted smoke succeeds against `https://d11ofb8v2c3wun.cloudfront.net` with quick-search enabled.
+- [x] Task 6.7 — Wire hosted smoke into CI
+  - [x] Action: Add the `web_e2e_online` job to `.github/workflows/ci-cd.yml` so it seeds staging data and runs after `promote`.
+  - [ ] Verify: Workflow run uploads the latest `tests/web-e2e/artifacts` screenshots and fails deployment if the hosted smoke fails.
+
 ## Quick Reference
 - Full stack bootstrap: `pnpm run fullstack:up`
 - CI quality gates: `pnpm run ci:quality:local`
 - Web smoke runner: `pnpm run test:e2e:web`
-- API E2E harness: `pnpm --filter @namecard/api-e2e run test:local`
->>>>>>> aa2e805e
+- API E2E harness: `pnpm --filter @namecard/api-e2e run test:local`